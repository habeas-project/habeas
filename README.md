# Habeas

Habeas aims to be a cross-platform mobile application that allows those who are at risk of detention to contact immigration lawyers who are able to file an emergency petition for Habeas Corpus on their behalf and in the appropriate jurisdiction. 

## Background
The recent 5-4 SCOTUS decision allows the administration to continue to deport people under the auspices of the Alien Enemies act of 1798. However, it imposes limits by requiring notice and judicial review through habeas corpus petitions. 

Per Justice Sotoymayor:
> “[D]etainees scattered across the country must each obtain counsel and file habeas petitions on their own accord, all without knowing whether they will remain in detention where they were arrested or be secretly transferred to an alternative location." 

## Primary Problem: 
ICE’s ability to render a detainee shortly following their apprehension to a place like El Salvador and thereby indefinitely deprive the detainee of due process. Due process here means the opportunity to force the government either to prove that the detention is lawful or, if the government can’t do this, to release the detainee.

## Solution: 
Devise a system that will allow for a habeas petition to be filed in federal district court on the noncitizen’s behalf within an hour of their apprehension (before ICE can remove the detainee from their home jurisdiction). The filing of the petition in the jurisdiction where the detainee is located triggers the court’s jurisdiction over the matter and prevents ICE from forum-shopping.

## How it works:
When someone is in imminent threat of detention, they or their friends and family can use the app to send a pre-loaded set of information about the detainee to the Habeas service, which will connect them with a lawyer who can file a petition on their behalf. Prior to making this connection, no information about the detainee is collected or sent to the service. We can't give your data to anyone else because we don't have it. Additional features like habeas templates, e-filing assistance, and legal information for potential detainees are also being considered.

## What we need right now:
- Immigration Lawyers
  - Across a range of U.S. jurisdictions
  - Willing to be contacted and accept a case on an emergency basis in order to file a petition for habeas corpus on behalf of someone being detained
- Software Engineers
  - React Native, Python, and mobile app experience are great
  - Security and infrastructure experts always welcome
  - You can read more about the stack here: https://github.com/habeas-project/habeas/blob/main/docs/architecture.md
- People who are bilingual in English and one of:
  - Spanish
  - Mandarin
  - Vietnamese
  - Tagalog
  - Arabic

<<<<<<< HEAD
This project is still in the requirements gathering phase. Updates will follow. There's an amazing team of engineers and lawyers working to build this. Please contact me if you are interested in being involved: 

habeas-project(at)proton.me
=======
This project is in early phases. Updates will follow. There's an amazing team of engineers and lawyers working to build this. Please contact us if you are interested in being involved: 

habeas-project(at)proton(dot)me
>>>>>>> 4ce39242
<|MERGE_RESOLUTION|>--- conflicted
+++ resolved
@@ -32,12 +32,6 @@
   - Tagalog
   - Arabic
 
-<<<<<<< HEAD
 This project is still in the requirements gathering phase. Updates will follow. There's an amazing team of engineers and lawyers working to build this. Please contact me if you are interested in being involved: 
 
-habeas-project(at)proton.me
-=======
-This project is in early phases. Updates will follow. There's an amazing team of engineers and lawyers working to build this. Please contact us if you are interested in being involved: 
-
-habeas-project(at)proton(dot)me
->>>>>>> 4ce39242
+habeas-project(at)proton.me