[build-system]
requires = ["hatchling"]
build-backend = "hatchling.build"

[project]
name = "habeas-backend"
version = "0.1.0"
description = "FastAPI backend for the Habeas application"
readme = "README.md"
requires-python = ">=3.12"
license = { text = "MIT" }
dependencies = [
    "fastapi>=0.95.1",
    "uvicorn>=0.22.0",
    "sqlalchemy>=2.0.12",
    "pydantic>=1.10.16",
    "pydantic-extra-types>=2.0.0",
    "psycopg2-binary>=2.9.6",
    "alembic>=1.10.4",
    "python-dotenv>=1.0.0",
<<<<<<< HEAD
    "phonenumbers>=8.13.1",
    "pydantic[email]>=1.10.16",
=======
    "phonenumbers>=8.13.5",
    "pydantic[email]",
>>>>>>> ead25e89
]

[project.optional-dependencies]
dev = [
    "pytest>=7.3.1",
    "httpx>=0.24.0",
    "ruff>=0.0.261",
    "mypy>=1.2.0",
]
data-import = [
    "pandas>=2.0.0",
    "requests>=2.28.0",
    "beautifulsoup4>=4.12.0",
    "lxml>=4.9.0",
]

[tool.ruff]
line-length = 120
target-version = "py312"
fix = true

[tool.ruff.format]
quote-style = "double"
indent-style = "space"
skip-magic-trailing-comma = false
line-ending = "auto"

[tool.ruff.lint]
select = ["E", "F", "B", "I", "W", "I001", "TID"]
ignore = [
    "B008",  # Do not perform function call in argument defaults (needed for FastAPI Depends)
    "N805",  # First argument of a method should be named 'self' (needed for Pydantic validators)
    "A003",  # Class attribute shadowing a Python builtin (needed for SQLAlchemy models)
    "F811",  # Redefinition of unused name (needed for re-exports in __init__.py files)
    "B904",  # Within an except clause, raise exceptions with raise ... from err
    "E501",  # Line too long
]

# Allow autofix for all enabled rules (when `--fix`) is provided.
fixable = ["ALL"]
unfixable = []

# Allow unused variables when underscore-prefixed.
dummy-variable-rgx = "^(_+|(_+[a-zA-Z0-9_]*[a-zA-Z0-9]+?))$"

# Exclude a variety of commonly ignored directories.
exclude = [
    ".bzr",
    ".direnv",
    ".eggs",
    ".git",
    ".git-rewrite",
    ".hg",
    ".mypy_cache",
    ".nox",
    ".pants.d",
    ".pytype",
    ".ruff_cache",
    ".svn",
    ".tox",
    ".venv",
    "__pypackages__",
    "_build",
    "buck-out",
    "build",
    "dist",
    "node_modules",
    "venv",
]

[tool.ruff.lint.per-file-ignores]
"__init__.py" = ["F401", "F403", "F405"]
"tests/**/*.py" = ["D"]

[tool.ruff.lint.mccabe]
max-complexity = 10

[tool.ruff.lint.isort]
known-first-party = ["src"]
known-third-party = ["fastapi", "pydantic", "sqlalchemy", "starlette"]
lines-between-types = 1
[tool.ruff.lint.flake8-quotes]
docstring-quotes = "double"

# Configure to prefer TestClient over AsyncClient
[tool.ruff.lint.flake8-tidy-imports.banned-api]
"httpx.AsyncClient" = {msg = "Use TestClient from fastapi.testclient instead of AsyncClient for testing FastAPI applications"}

[tool.mypy]
python_version = "3.12"
warn_return_any = true
warn_unused_configs = true
disallow_untyped_defs = true
disallow_incomplete_defs = true

[tool.hatch.build.targets.wheel]
packages = ["app"] <|MERGE_RESOLUTION|>--- conflicted
+++ resolved
@@ -18,13 +18,8 @@
     "psycopg2-binary>=2.9.6",
     "alembic>=1.10.4",
     "python-dotenv>=1.0.0",
-<<<<<<< HEAD
     "phonenumbers>=8.13.1",
     "pydantic[email]>=1.10.16",
-=======
-    "phonenumbers>=8.13.5",
-    "pydantic[email]",
->>>>>>> ead25e89
 ]
 
 [project.optional-dependencies]
