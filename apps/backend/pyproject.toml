--- conflicted
+++ resolved
@@ -10,24 +10,14 @@
 requires-python = ">=3.12"
 license = { text = "MIT" }
 dependencies = [
-<<<<<<< HEAD
     "fastapi>=0.95.1",
     "uvicorn>=0.22.0",
     "sqlalchemy>=2.0.12",
-    "pydantic>=1.10.7",
+    "pydantic>=1.10.16",
     "pydantic-extra-types>=2.0.0",
     "psycopg2-binary>=2.9.6",
     "alembic>=1.10.4",
     "python-dotenv>=1.0.0",
-=======
-    "fastapi==0.95.1",
-    "uvicorn==0.22.0",
-    "sqlalchemy==2.0.12",
-    "pydantic==1.10.16",
-    "psycopg2-binary==2.9.6",
-    "alembic==1.10.4",
-    "python-dotenv==1.0.0",
->>>>>>> 4ce39242
 ]
 
 [project.optional-dependencies]
