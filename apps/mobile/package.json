{
    "name": "mobile",
    "version": "0.1.0",
    "private": true,
    "scripts": {
        "start": "expo start",
        "android": "expo start --android",
        "ios": "expo start --ios",
        "web": "expo start --web",
        "lint": "eslint .",
        "test": "jest",
        "generate-api": "curl -s http://localhost:8000/openapi.json -o openapi.json && npx @openapitools/openapi-generator-cli generate -i openapi.json -g typescript-axios -o src/api/generated"
    },
    "dependencies": {
        "@expo/ngrok": "^4.1.0",
        "@react-navigation/native": "^6.1.6",
        "@react-navigation/native-stack": "^6.9.12",
        "axios": "^1.4.0",
<<<<<<< HEAD
        "expo": "~48.0.18",
        "expo-status-bar": "~1.4.4",
        "react": "18.2.0",
        "react-native": "0.71.8",
        "react-native-safe-area-context": "4.5.0",
        "react-native-screens": "~3.20.0"
=======
        "expo": "^52.0.0",
        "expo-status-bar": "~2.0.1",
        "react": "18.3.1",
        "react-native": "0.76.9",
        "react-native-safe-area-context": "4.12.0",
        "react-native-screens": "~4.4.0",
        "react-native-url-polyfill": "^2.0.0"
>>>>>>> 8b9b7f53
    },
    "devDependencies": {
        "@babel/core": "^7.25.2",
        "@openapitools/openapi-generator-cli": "^2.7.0",
        "@types/react": "~18.3.12",
        "@types/react-native": "^0.71.6",
<<<<<<< HEAD
        "@typescript-eslint/eslint-plugin": "^7.0.0",
        "@typescript-eslint/parser": "^7.0.0",
        "babel-preset-expo": "~9.3.0",
        "eslint": "^8.56.0",
        "eslint-config-prettier": "^9.1.0",
        "eslint-plugin-react": "^7.33.0",
        "eslint-plugin-react-native": "^4.1.0",
        "jest": "^29.5.0",
        "jest-expo": "^48.0.2",
        "typescript": "^5.0.4"
=======
        "babel-preset-expo": "~12.0.0",
        "jest": "~29.7.0",
        "jest-expo": "^52.0.0",
        "typescript": "^5.3.3"
>>>>>>> 8b9b7f53
    }
}<|MERGE_RESOLUTION|>--- conflicted
+++ resolved
@@ -16,14 +16,6 @@
         "@react-navigation/native": "^6.1.6",
         "@react-navigation/native-stack": "^6.9.12",
         "axios": "^1.4.0",
-<<<<<<< HEAD
-        "expo": "~48.0.18",
-        "expo-status-bar": "~1.4.4",
-        "react": "18.2.0",
-        "react-native": "0.71.8",
-        "react-native-safe-area-context": "4.5.0",
-        "react-native-screens": "~3.20.0"
-=======
         "expo": "^52.0.0",
         "expo-status-bar": "~2.0.1",
         "react": "18.3.1",
@@ -31,29 +23,21 @@
         "react-native-safe-area-context": "4.12.0",
         "react-native-screens": "~4.4.0",
         "react-native-url-polyfill": "^2.0.0"
->>>>>>> 8b9b7f53
     },
     "devDependencies": {
         "@babel/core": "^7.25.2",
         "@openapitools/openapi-generator-cli": "^2.7.0",
         "@types/react": "~18.3.12",
         "@types/react-native": "^0.71.6",
-<<<<<<< HEAD
         "@typescript-eslint/eslint-plugin": "^7.0.0",
         "@typescript-eslint/parser": "^7.0.0",
-        "babel-preset-expo": "~9.3.0",
+        "babel-preset-expo": "~12.0.0",
         "eslint": "^8.56.0",
         "eslint-config-prettier": "^9.1.0",
         "eslint-plugin-react": "^7.33.0",
         "eslint-plugin-react-native": "^4.1.0",
-        "jest": "^29.5.0",
-        "jest-expo": "^48.0.2",
-        "typescript": "^5.0.4"
-=======
-        "babel-preset-expo": "~12.0.0",
         "jest": "~29.7.0",
         "jest-expo": "^52.0.0",
         "typescript": "^5.3.3"
->>>>>>> 8b9b7f53
     }
 }