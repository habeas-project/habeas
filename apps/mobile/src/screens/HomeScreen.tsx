import React, { useEffect, useState } from 'react';
import { View, Text, StyleSheet, FlatList, ActivityIndicator, TouchableOpacity } from 'react-native';
import api from '../api/client';


export default function HomeScreen({ navigation }: any) {


    return (
        <View style={styles.container}>
            <Text style={styles.title}>Welcome to Habeas</Text>
            <Text style={styles.description}>
                Connecting detained individuals with legal representatives
            </Text>

            <TouchableOpacity
                style={styles.signupButton}
                onPress={() => navigation.navigate('AttorneySignup')}
            >
                <Text style={styles.signupButtonText}>Register as an Attorney</Text>
            </TouchableOpacity>

        </View>
    );
}

const styles = StyleSheet.create({
    container: {
        flex: 1,
        padding: 20,
    },
    description: {
        color: '#555',
<<<<<<< HEAD
        fontSize: 16,
=======
        marginBottom: 20,
    },
    signupButton: {
        backgroundColor: '#4a90e2',
        padding: 15,
        borderRadius: 5,
        alignItems: 'center',
>>>>>>> 8b9b7f53
        marginBottom: 30,
        textAlign: 'center',
    },
<<<<<<< HEAD
    emptyMessage: {
        color: '#666',
        fontStyle: 'italic',
        textAlign: 'center',
=======
    signupButtonText: {
        color: '#fff',
        fontSize: 16,
        fontWeight: '600',
    },
    loader: {
        marginTop: 20,
>>>>>>> 8b9b7f53
    },
    error: {
        color: 'red',
        marginTop: 20,
        textAlign: 'center',
    },
    exampleDescription: {
        color: '#666',
        fontSize: 14,
        marginTop: 5,
    },
    exampleItem: {
        backgroundColor: '#f5f5f5',
        borderRadius: 5,
        marginBottom: 10,
        padding: 15,
    },
    exampleName: {
        fontSize: 16,
        fontWeight: 'bold',
    },
    examplesContainer: {
        flex: 1,
    },
    loader: {
        marginTop: 20,
    },
    sectionTitle: {
        fontSize: 18,
        fontWeight: 'bold',
        marginBottom: 10,
    },
    title: {
        fontSize: 24,
        fontWeight: 'bold',
        marginBottom: 16,
        marginTop: 40,
        textAlign: 'center',
    },
});<|MERGE_RESOLUTION|>--- conflicted
+++ resolved
@@ -31,9 +31,6 @@
     },
     description: {
         color: '#555',
-<<<<<<< HEAD
-        fontSize: 16,
-=======
         marginBottom: 20,
     },
     signupButton: {
@@ -41,16 +38,9 @@
         padding: 15,
         borderRadius: 5,
         alignItems: 'center',
->>>>>>> 8b9b7f53
         marginBottom: 30,
         textAlign: 'center',
     },
-<<<<<<< HEAD
-    emptyMessage: {
-        color: '#666',
-        fontStyle: 'italic',
-        textAlign: 'center',
-=======
     signupButtonText: {
         color: '#fff',
         fontSize: 16,
@@ -58,7 +48,6 @@
     },
     loader: {
         marginTop: 20,
->>>>>>> 8b9b7f53
     },
     error: {
         color: 'red',
